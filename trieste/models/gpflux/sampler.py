# Copyright 2021 The Trieste Contributors
#
# Licensed under the Apache License, Version 2.0 (the "License");
# you may not use this file except in compliance with the License.
# You may obtain a copy of the License at
#
#     http://www.apache.org/licenses/LICENSE-2.0
#
# Unless required by applicable law or agreed to in writing, software
# distributed under the License is distributed on an "AS IS" BASIS,
# WITHOUT WARRANTIES OR CONDITIONS OF ANY KIND, either express or implied.
# See the License for the specific language governing permissions and
# limitations under the License.

from __future__ import annotations

from abc import ABC
from typing import Callable, List, cast

import gpflow.kernels

try:
    from gpflux.layers.basis_functions.fourier_features import RandomFourierFeaturesCosine as RFF
except (ModuleNotFoundError, ImportError):
    # temporary support for gpflux 0.2.3
    from gpflux.layers.basis_functions import RandomFourierFeatures as RFF

import tensorflow as tf
from gpflow.inducing_variables import InducingPoints
from gpflux.layers import GPLayer, LatentVariableLayer
from gpflux.math import compute_A_inv_b
from gpflux.models import DeepGP
from gpflux.sampling.sample import Sample

from ...types import TensorType
from ...utils import DEFAULTS, flatten_leading_dims
from ..interfaces import (
    ReparametrizationSampler,
    TrajectoryFunction,
    TrajectoryFunctionClass,
    TrajectorySampler,
)
from .interface import GPfluxPredictor


def sample_consistent_lv_layer(layer: LatentVariableLayer) -> Sample:
    r"""
    Returns a :class:`~gpflux.sampling.sample.Sample` object which allows for consistent sampling
    (i.e. function samples) from a given :class:`~gpflux.layers.LatentVariableLayer`.

    :param layer: The GPflux latent variable layer to obtain samples from.
    :return: The GPflux sampling object which can be called to obtain consistent samples.
    """

    class SampleLV(Sample):
        def __call__(self, X: TensorType) -> tf.Tensor:
            sample = layer.prior.sample()
            batch_shape = tf.shape(X)[:-1]
            sample_rank = tf.rank(sample)
            for _ in range(len(batch_shape)):
                sample = tf.expand_dims(sample, 0)
            sample = tf.tile(
                sample, tf.concat([batch_shape, tf.ones(sample_rank, dtype="int32")], -1)
            )
            return layer.compositor([X, sample])

    return SampleLV()


def sample_dgp(model: DeepGP) -> TrajectoryFunction:
    r"""
    Builds a :class:`TrajectoryFunction` that can be called for a :class:`~gpflux.models.DeepGP`,
    which will give consistent (i.e. function) samples from a deep GP model.

    :param model: The GPflux deep GP model to sample from.
    :return: The trajectory function that gives a consistent sample function from the model.
    """
    function_draws = []
    for layer in model.f_layers:
        if isinstance(layer, GPLayer):
            function_draws.append(layer.sample())
        elif isinstance(layer, LatentVariableLayer):
            function_draws.append(sample_consistent_lv_layer(layer))
        else:
            raise NotImplementedError(f"Sampling not implemented for {type(layer)}")

    class ChainedSample(Sample):
        def __call__(self, X: TensorType) -> tf.Tensor:
            for f in function_draws:
                X = f(X)
            return X

    return ChainedSample().__call__


class DeepGaussianProcessTrajectorySampler(TrajectorySampler[GPfluxPredictor]):
    r"""
    This sampler provides trajectory samples from a :class:`GPfluxPredictor`\ 's predictive
    distribution, for :class:`GPfluxPredictor`\s with an underlying
    :class:`~gpflux.models.DeepGP` model.
    """

    def __init__(self, model: GPfluxPredictor):
        """
        :param model: The model to sample from.
        :raise ValueError: If the model is not a :class:`GPfluxPredictor`, or its underlying
            ``model_gpflux`` is not a :class:`~gpflux.models.DeepGP`.
        """
        if not isinstance(model, GPfluxPredictor):
            raise ValueError(
                f"Model must be a gpflux.interface.GPfluxPredictor, received {type(model)}"
            )

        super().__init__(model)

        self._model_gpflux = model.model_gpflux

        if not isinstance(self._model_gpflux, DeepGP):
            raise ValueError(
                f"GPflux model must be a gpflux.models.DeepGP, received {type(self._model_gpflux)}"
            )

    def get_trajectory(self) -> TrajectoryFunction:
        """
        Generate an approximate function draw (trajectory) by using the GPflux sampling
        functionality. These trajectories are differentiable with respect to the input, so can be
        used to e.g. find the minima of Thompson samples.

        :return: A trajectory function representing an approximate trajectory from the deep Gaussian
            process, taking an input of shape `[N, D]` and returning shape `[N, 1]`.
        """

        return sample_dgp(self._model_gpflux)


class DeepGaussianProcessReparamSampler(ReparametrizationSampler[GPfluxPredictor]):
    r"""
    This sampler employs the *reparameterization trick* to approximate samples from a
    :class:`GPfluxPredictor`\ 's predictive distribution, when the :class:`GPfluxPredictor` has
    an underlying :class:`~gpflux.models.DeepGP`.
    """

    def __init__(self, sample_size: int, model: GPfluxPredictor):
        """
        :param sample_size: The number of samples for each batch of points. Must be positive.
        :param model: The model to sample from.
        :raise ValueError (or InvalidArgumentError): If ``sample_size`` is not positive, if the
            model is not a :class:`GPfluxPredictor`, of if its underlying ``model_gpflux`` is not a
            :class:`~gpflux.models.DeepGP`.
        """
        if not isinstance(model, GPfluxPredictor):
            raise ValueError(
                f"Model must be a gpflux.interface.GPfluxPredictor, received {type(model)}"
            )

        super().__init__(sample_size, model)

        self._model_gpflux = model.model_gpflux

        if not isinstance(self._model_gpflux, DeepGP):
            raise ValueError(
                f"GPflux model must be a gpflux.models.DeepGP, received {type(self._model_gpflux)}"
            )

        # Each element of _eps_list is essentially a lazy constant. It is declared and assigned an
        # empty tensor here, and populated on the first call to sample
        self._eps_list = [
            tf.Variable(tf.ones([sample_size, 0], dtype=tf.float64), shape=[sample_size, None])
            for _ in range(len(self._model_gpflux.f_layers))
        ]

    def sample(self, at: TensorType, *, jitter: float = DEFAULTS.JITTER) -> TensorType:
        """
        Return approximate samples from the `model` specified at :meth:`__init__`. Multiple calls to
        :meth:`sample`, for any given :class:`DeepGaussianProcessReparamSampler` and ``at``, will
        produce the exact same samples. Calls to :meth:`sample` on *different*
        :class:`DeepGaussianProcessReparamSampler` instances will produce different samples.

        :param at: Where to sample the predictive distribution, with shape `[..., 1, D]`, for points
            of dimension `D`.
        :param jitter: The size of the jitter to use when stabilizing the Cholesky
            decomposition of the covariance matrix.
        :return: The samples, of shape `[..., S, 1, L]`, where `S` is the `sample_size` and `L` is
            the number of latent model dimensions.
        :raise ValueError (or InvalidArgumentError): If ``at`` has an invalid shape or ``jitter``
            is negative.
        """
        tf.debugging.assert_shapes([(at, [..., 1, None])])
        tf.debugging.assert_greater_equal(jitter, 0.0)

        samples = tf.repeat(at[..., None, :, :], self._sample_size, axis=-3)  # [..., S, 1, D]
        for i, layer in enumerate(self._model_gpflux.f_layers):
            if isinstance(layer, LatentVariableLayer):
                if not self._initialized:
                    self._eps_list[i].assign(layer.prior.sample([tf.shape(samples)[:-1]]))
                samples = layer.compositor([samples, self._eps_list[i]])
                continue

            mean, var = layer.predict(samples, full_cov=False, full_output_cov=False)
            var = var + jitter

            if not self._initialized:
                self._eps_list[i].assign(
                    tf.random.normal([self._sample_size, tf.shape(mean)[-1]], dtype=tf.float64)
                )  # [S, L]

            samples = mean + tf.sqrt(var) * tf.cast(self._eps_list[i][:, None, :], var.dtype)

        if not self._initialized:
            self._initialized.assign(True)

<<<<<<< HEAD
        return samples  # [..., S, 1, L]
=======
        return samples


class DeepGaussianProcessDecoupledTrajectorySampler(TrajectorySampler[GPfluxPredictor]):
    r"""
    This sampler employs decoupled sampling (see :cite:`wilson2020efficiently`) to build functions
    that approximate a trajectory sampled from an underlying deep Gaussian process model. In
    particular, this sampler provides trajectory functions for :class:`GPfluxPredictor`\s with
    underlying :class:`~gpflux.models.DeepGP` models by using a feature decomposition using both
    random Fourier features and canonical features centered at inducing point locations. This allows
    for cheap approximate trajectory samples, as opposed to exact trajectory sampling, which scales
    cubically in the number of query points.

    Note that we do not currently support deep GP models with multiple outputs.
    """

    def __init__(
        self,
        model: GPfluxPredictor,
        num_features: int = 1000,
    ):
        """
        :param model: The model to sample from.
        :param num_features: The number of random Fourier features to use.
        :raise ValueError (or InvalidArgumentError): If the model is not a :class:`GPfluxPredictor`,
            or its underlying ``model_gpflux`` is not a :class:`~gpflux.models.DeepGP`, or
            ``num_features`` is not positive.
        """
        if not isinstance(model, GPfluxPredictor):
            raise ValueError(
                f"Model must be a gpflux.interface.GPfluxPredictor, received {type(model)}"
            )
        if not isinstance(model.model_gpflux, DeepGP):
            raise ValueError(
                f"GPflux model must be a gpflux.models.DeepGP, received {type(model.model_gpflux)}"
            )

        super().__init__(model)
        tf.debugging.assert_positive(num_features)
        self._num_features = num_features
        self._model_gpflux = model.model_gpflux
        self._sampling_layers = [
            DeepGaussianProcessDecoupledLayer(layer, num_features)
            for layer in self._model_gpflux.f_layers
        ]

    def __repr__(self) -> str:
        """"""
        return f"""{self.__class__.__name__}(
        {self._model!r},
        {self._num_features!r})
        """

    def get_trajectory(self) -> TrajectoryFunction:
        """
        Generate an approximate function draw (trajectory) from the deep GP model.

        :return: A trajectory function representing an approximate trajectory from the deep GP,
            taking an input of shape `[N, B, D]` and returning shape `[N, B]`.
        """

        return dgp_feature_decomposition_trajectory(self._sampling_layers)

    def update_trajectory(self, trajectory: TrajectoryFunction) -> TrajectoryFunction:
        """
        Efficiently update a :const:`TrajectoryFunction` to reflect an update in its underlying
        :class:`ProbabilisticModel` and resample accordingly.

        :param trajectory: The trajectory function to be updated and resampled.
        :return: The updated and resampled trajectory function.
        :raise InvalidArgumentError: If ``trajectory`` is not a
            :class:`dgp_feature_decomposition_trajectory`
        """

        tf.debugging.Assert(isinstance(trajectory, dgp_feature_decomposition_trajectory), [])

        cast(dgp_feature_decomposition_trajectory, trajectory).update()
        return trajectory

    def resample_trajectory(self, trajectory: TrajectoryFunction) -> TrajectoryFunction:
        """
        Efficiently resample a :const:`TrajectoryFunction` in-place to avoid function retracing
        with every new sample.

        :param trajectory: The trajectory function to be resampled.
        :return: The new resampled trajectory function.
        :raise InvalidArgumentError: If ``trajectory`` is not a
            :class:`dgp_feature_decomposition_trajectory`
        """
        tf.debugging.Assert(isinstance(trajectory, dgp_feature_decomposition_trajectory), [])
        cast(dgp_feature_decomposition_trajectory, trajectory).resample()
        return trajectory


class DeepGaussianProcessDecoupledLayer(ABC):
    """
    Layer that samples an approximate decoupled trajectory for a GPflux
    :class:`~gpflux.layers.GPLayer` using Matheron's rule (:cite:`wilson2020efficiently`). Note
    that the only multi-output kernel that is supported is a
    :class:`~gpflow.kernels.SharedIndependent` kernel.
    """

    def __init__(
        self,
        layer: GPLayer,
        num_features: int = 1000,
    ):
        """
        :param layer: The layer that we wish to sample from.
        :param num_features: The number of features to use in the random feature approximation.
        :raise ValueError (or InvalidArgumentError): If the layer is not a
            :class:`~gpflux.layers.GPLayer`, the layer's kernel is not supported, or if
            ``num_features`` is not positive.
        """
        if not isinstance(layer, GPLayer):
            raise ValueError(
                f"Layers other than gpflux.layers.GPLayer are not currently supported, received"
                f"{type(layer)}"
            )

        tf.debugging.assert_positive(num_features)
        self._num_features = num_features
        self._layer = layer

        if isinstance(layer.kernel, gpflow.kernels.MultioutputKernel):
            if not isinstance(layer.kernel, gpflow.kernels.SharedIndependent):
                raise ValueError(
                    f"Multioutput kernels other than gpflow.kernels.SharedIndependent are not"
                    f"currently supported, received {type(layer.kernel)}"
                )
            self._kernel = layer.kernel.kernel
        else:
            self._kernel = layer.kernel

        self._feature_functions = ResampleableDecoupledDeepGaussianProcessFeatureFunctions(
            layer, num_features
        )

        self._weight_sampler = self._prepare_weight_sampler()

        self._initialized = tf.Variable(False)

        self._weights_sample = tf.Variable(
            tf.ones([0, 0, 0], dtype=tf.float64), shape=[None, None, None]
        )

        self._batch_size = tf.Variable(0, dtype=tf.int32)

    def __call__(self, x: TensorType) -> TensorType:  # [N, B, D] -> [N, B, P]
        """
        Evaluate trajectory function for layer at input.

        :param x: Input location with shape `[N, B, D]`, where `N` is the number of points, `B` is
            the batch dimension, and `D` is the input dimensionality.
        :return: Trajectory for the layer evaluated at the input, with shape `[N, B, P]`, where `P`
            is the number of latent GPs in the layer.
        :raise InvalidArgumentError: If the provided batch size does not match with the layer's
            batch size.
        """
        if not self._initialized:
            self._batch_size.assign(tf.shape(x)[-2])
            self.resample()
            self._initialized.assign(True)

        tf.debugging.assert_equal(
            tf.shape(x)[-2],
            self._batch_size.value(),
            message=f"""
            This trajectory only supports batch sizes of {self._batch_size}.
            If you wish to change the batch size you must get a new trajectory
            by calling the get_trajectory method of the trajectory sampler.
            """,
        )

        flat_x, unflatten = flatten_leading_dims(x)
        flattened_feature_evaluations = self._feature_functions(flat_x)
        feature_evaluations = unflatten(flattened_feature_evaluations)[
            ..., None
        ]  # [N, B, L + M, 1]

        return tf.reduce_sum(
            feature_evaluations * self._weights_sample, -2
        ) + self._layer.mean_function(
            x
        )  # [N, B, P]

    def resample(self) -> None:
        """
        Efficiently resample in-place without retracing.
        """
        self._weights_sample.assign(self._weight_sampler(self._batch_size))

    def update(self) -> None:
        """
        Efficiently update the trajectory with a new weight distribution and resample its weights.
        """
        self._feature_functions.resample()
        self._weight_sampler = self._prepare_weight_sampler()
        self.resample()

    def _prepare_weight_sampler(self) -> Callable[[int], TensorType]:  # [B] -> [B, L+M, P]
        """
        Prepare the sampler function that provides samples of the feature weights for both the
        RFF and canonical feature functions, i.e. we return a function that takes in a batch size
        `B` and returns `B` samples for the weights of each of the `L` RFF features and `M`
        canonical features for `P` outputs.
        """

        if isinstance(self._layer.inducing_variable, InducingPoints):
            inducing_points = self._layer.inducing_variable.Z  # [M, D]
        else:
            inducing_points = self._layer.inducing_variable.inducing_variable.Z  # [M, D]

        q_mu = self._layer.q_mu  # [M, P]
        q_sqrt = self._layer.q_sqrt  # [P, M, M]
        Kmm = self._kernel.K(inducing_points, inducing_points)  # [M, M]
        Kmm += tf.eye(tf.shape(inducing_points)[0], dtype=Kmm.dtype) * DEFAULTS.JITTER
        whiten = self._layer.whiten
        M, P = tf.shape(q_mu)[0], tf.shape(q_mu)[1]

        tf.debugging.assert_shapes(
            [
                (inducing_points, ["M", "D"]),
                (q_mu, ["M", "P"]),
                (q_sqrt, ["P", "M", "M"]),
                (Kmm, ["M", "M"]),
            ]
        )

        def weight_sampler(batch_size: int) -> TensorType:
            prior_weights = tf.random.normal([batch_size, self._num_features, P], dtype=tf.float64)

            u_noise_sample = tf.matmul(
                q_sqrt,  # [P, M, M]
                tf.random.normal([batch_size, P, M, 1], dtype=tf.float64),  # [B, P, M, 1]
            )  # [B, P, M, 1]
            u_sample = q_mu + tf.linalg.matrix_transpose(u_noise_sample[..., 0])  # [B, M, P]

            if whiten:
                Luu = tf.linalg.cholesky(Kmm)  # [M, M]
                u_sample = tf.matmul(Luu, u_sample)

            phi_Z = self._feature_functions(inducing_points)[:, : self._num_features]
            weight_space_prior_Z = phi_Z @ prior_weights  # [B, M, P]

            diff = u_sample - weight_space_prior_Z  # [B, M, P]
            v = compute_A_inv_b(Kmm, diff)  # [B, M, P]

            return tf.concat([prior_weights, v], axis=1)  # [B, L + M, P]

        return weight_sampler


class ResampleableDecoupledDeepGaussianProcessFeatureFunctions(RFF):  # type: ignore[misc]
    """
    A wrapper around GPflux's random Fourier feature function that allows for efficient in-place
    updating when generating new decompositions. In addition to providing Fourier features,
    this class concatenates a layer's Fourier feature expansion with evaluations of the canonical
    basis functions.
    """

    def __init__(self, layer: GPLayer, n_components: int):
        """
        :param layer: The layer that will be approximated by the feature functions.
        :param n_components: The number of features.
        :raise ValueError: If the layer is not a :class:`~gpflux.layers.GPLayer`.
        """
        if not isinstance(layer, GPLayer):
            raise ValueError(
                f"ResampleableDecoupledDeepGaussianProcessFeatureFunctions currently only work with"
                f"gpflux.layers.GPLayer layers, received {type(layer)} instead"
            )

        if isinstance(layer.kernel, gpflow.kernels.SharedIndependent):
            self._kernel = layer.kernel.kernel
        else:
            self._kernel = layer.kernel
        self._n_components = n_components
        super().__init__(self._kernel, self._n_components, dtype=tf.float64)

        if isinstance(layer.inducing_variable, InducingPoints):
            inducing_points = layer.inducing_variable.Z
        else:
            inducing_points = layer.inducing_variable.inducing_variable.Z

        self._canonical_feature_functions = lambda x: tf.linalg.matrix_transpose(
            self._kernel.K(inducing_points, x)
        )

        dummy_X = inducing_points[0:1, :]

        self.__call__(dummy_X)
        self.b: TensorType = tf.Variable(self.b)
        self.W: TensorType = tf.Variable(self.W)

    def resample(self) -> None:
        """
        Resample weights and biases.
        """
        if not hasattr(self, "_bias_init"):
            self.b.assign(self._sample_bias(tf.shape(self.b), dtype=self._dtype))
            self.W.assign(self._sample_weights(tf.shape(self.W), dtype=self._dtype))
        else:
            self.b.assign(self._bias_init(tf.shape(self.b), dtype=self._dtype))
            self.W.assign(self._weights_init(tf.shape(self.W), dtype=self._dtype))

    def __call__(self, x: TensorType) -> TensorType:  # [N, D] -> [N, L + M]
        """
        Evaluate and combine prior basis functions and canonical basic functions at the input.
        """
        fourier_feature_eval = super().__call__(x)  # [N, L]
        canonical_feature_eval = self._canonical_feature_functions(x)  # [N, M]
        return tf.concat([fourier_feature_eval, canonical_feature_eval], axis=-1)  # [N, L + M]


class dgp_feature_decomposition_trajectory(TrajectoryFunctionClass):
    r"""
    An approximate sample from a deep Gaussian process's posterior, where the samples are
    represented as a finite weighted sum of features. This class essentially takes a list of
    :class:`DeepGaussianProcessDecoupledLayer`\s and iterates through them to sample, update and
    resample. Note that we assume that the model only has one output.
    """

    def __init__(self, sampling_layers: List[DeepGaussianProcessDecoupledLayer]):
        """
        :param sampling_layers: Samplers corresponding to each layer of the DGP model.
        """
        self._sampling_layers = sampling_layers

    @tf.function
    def __call__(self, x: TensorType) -> TensorType:
        """
        Call trajectory function by looping through layers.

        :param x: Input location with shape `[N, B, D]`, where `N` is the number of points, `B` is
            the batch dimension, and `D` is the input dimensionality.
        :return: Trajectory samples with shape `[N, B]`.
        """
        for layer in self._sampling_layers:
            x = layer(x)
        return x[..., 0]  # Assume single output

    def update(self) -> None:
        """Update the layers with new features and weights."""
        for layer in self._sampling_layers:
            layer.update()

    def resample(self) -> None:
        """Resample the layer weights."""
        for layer in self._sampling_layers:
            layer.resample()
>>>>>>> 1cc3c10f
<|MERGE_RESOLUTION|>--- conflicted
+++ resolved
@@ -209,10 +209,7 @@
         if not self._initialized:
             self._initialized.assign(True)
 
-<<<<<<< HEAD
         return samples  # [..., S, 1, L]
-=======
-        return samples
 
 
 class DeepGaussianProcessDecoupledTrajectorySampler(TrajectorySampler[GPfluxPredictor]):
@@ -562,5 +559,4 @@
     def resample(self) -> None:
         """Resample the layer weights."""
         for layer in self._sampling_layers:
-            layer.resample()
->>>>>>> 1cc3c10f
+            layer.resample()
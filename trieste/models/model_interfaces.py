--- conflicted
+++ resolved
@@ -16,11 +16,7 @@
 import copy
 from abc import ABC, abstractmethod
 from collections.abc import Callable
-<<<<<<< HEAD
-from typing import Any, List, TypeVar
-=======
-from typing import Any, Optional, TypeVar
->>>>>>> 127f75f5
+from typing import Any, List, TypeVar, Optional
 
 import gpflow
 import tensorflow as tf
@@ -30,15 +26,8 @@
 
 from ..data import Dataset
 from ..type import TensorType
-<<<<<<< HEAD
-from ..utils import DEFAULTS
-# from .keras.models import NeuralNetworkEnsemble
-# from .keras.networks import KerasNetwork
-from .optimizer import Optimizer, TFOptimizer, TFKerasOptimizer
-=======
 from ..utils import DEFAULTS, jit
 from .optimizer import Optimizer, TFOptimizer
->>>>>>> 127f75f5
 
 
 class ProbabilisticModel(ABC):

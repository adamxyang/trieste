--- conflicted
+++ resolved
@@ -100,14 +100,8 @@
             [..., 1].
     :return: The **one** point in ``space`` that maximises ``target_func``, with shape [1, D].
     """
-<<<<<<< HEAD
+
     trial_search_space = space.discretize(1000 * tf.shape(space.lower)[-1])
-=======
->>>>>>> 1ac0ee7f
-
-    num_samples = tf.minimum(2000, 500 * tf.shape(space.lower)[-1])
-
-    trial_search_space = space.discretize(num_samples)
     initial_point = optimize_discrete(trial_search_space, target_func)  # [1, D]
 
     bijector = tfp.bijectors.Sigmoid(low=space.lower, high=space.upper)

# Copyright 2020 The Trieste Contributors
#
# Licensed under the Apache License, Version 2.0 (the "License");
# you may not use this file except in compliance with the License.
# You may obtain a copy of the License at
#
#     http://www.apache.org/licenses/LICENSE-2.0
#
# Unless required by applicable law or agreed to in writing, software
# distributed under the License is distributed on an "AS IS" BASIS,
# WITHOUT WARRANTIES OR CONDITIONS OF ANY KIND, either express or implied.
# See the License for the specific language governing permissions and
# limitations under the License.

from typing import Dict, Mapping

import pytest
import numpy.testing as npt
import tensorflow as tf

from trieste.acquisition.function import NegativeLowerConfidenceBound
from trieste.acquisition.rule import (
    EfficientGlobalOptimization,
    ThompsonSampling,
    TrustRegion,
    OBJECTIVE,
    BatchAcquisitionRule,
    BatchAcquisitionFunction,
)
from trieste.data import Dataset
from trieste.models import ProbabilisticModel
from trieste.space import SearchSpace, DiscreteSearchSpace, Box
from trieste.acquisition.function import AcquisitionFunction, BatchAcquisitionFunctionBuilder

from tests.util.misc import one_dimensional_range, random_seed, zero_dataset
from tests.util.model import QuadraticWithUnitVariance


@pytest.mark.parametrize("datasets", [{}, {"foo": zero_dataset()}])
@pytest.mark.parametrize(
    "models", [{}, {"foo": QuadraticWithUnitVariance()}, {OBJECTIVE: QuadraticWithUnitVariance()}]
)
def test_trust_region_raises_for_missing_datasets_key(
    datasets: Dict[str, Dataset], models: Dict[str, ProbabilisticModel]
) -> None:
    search_space = one_dimensional_range(-1, 1)
    rule = TrustRegion()
    with pytest.raises(KeyError):
        rule.acquire(search_space, datasets, models, None)


@pytest.mark.parametrize(
    "models",
    [
        {},
        {"foo": QuadraticWithUnitVariance()},
        {"foo": QuadraticWithUnitVariance(), OBJECTIVE: QuadraticWithUnitVariance()},
    ],
)
@pytest.mark.parametrize("datasets", [{}, {OBJECTIVE: zero_dataset()}])
def test_thompson_sampling_raises_for_invalid_models_keys(
    datasets: Dict[str, Dataset], models: Dict[str, ProbabilisticModel]
) -> None:
    search_space = one_dimensional_range(-1, 1)
    rule = ThompsonSampling(100, 10)
    with pytest.raises(ValueError):
        rule.acquire(search_space, datasets, models)


@pytest.mark.parametrize(
    "search_space, expected_minimum",
    [
        (
            DiscreteSearchSpace(tf.constant([[-2.2, -1.0], [0.1, -0.1], [1.3, 3.3]])),
            tf.constant([[0.1, -0.1]]),
        ),
        (Box(tf.constant([-2.2, -1.0]), tf.constant([1.3, 3.3])), tf.constant([[0.0, 0.0]])),
    ],
)
def test_ego(search_space: SearchSpace, expected_minimum: tf.Tensor) -> None:
    ego = EfficientGlobalOptimization(NegativeLowerConfidenceBound(0).using(OBJECTIVE))
    dataset = Dataset(tf.zeros([0, 2]), tf.zeros([0, 1]))
    query_point, _ = ego.acquire(
        search_space, {OBJECTIVE: dataset}, {OBJECTIVE: QuadraticWithUnitVariance()}
    )
    npt.assert_array_almost_equal(query_point, expected_minimum, decimal=5)


def test_trust_region_for_default_state() -> None:
    tr = TrustRegion(NegativeLowerConfidenceBound(0).using(OBJECTIVE))
    dataset = Dataset(tf.constant([[0.1, 0.2]]), tf.constant([[0.012]]))
    lower_bound = tf.constant([-2.2, -1.0])
    upper_bound = tf.constant([1.3, 3.3])
    search_space = Box(lower_bound, upper_bound)

    query_point, state = tr.acquire(
        search_space, {OBJECTIVE: dataset}, {OBJECTIVE: QuadraticWithUnitVariance()}, None
    )

    npt.assert_array_almost_equal(query_point, tf.constant([[0.0, 0.0]]), 5)
    npt.assert_array_almost_equal(state.acquisition_space.lower, lower_bound)
    npt.assert_array_almost_equal(state.acquisition_space.upper, upper_bound)
    npt.assert_array_almost_equal(state.y_min, [0.012])
    assert state.is_global


def test_trust_region_successful_global_to_global_trust_region_unchanged() -> None:
    tr = TrustRegion(NegativeLowerConfidenceBound(0).using(OBJECTIVE))
    dataset = Dataset(tf.constant([[0.1, 0.2], [-0.1, -0.2]]), tf.constant([[0.4], [0.3]]))
    lower_bound = tf.constant([-2.2, -1.0])
    upper_bound = tf.constant([1.3, 3.3])
    search_space = Box(lower_bound, upper_bound)

    eps = 0.5 * (search_space.upper - search_space.lower) / 10
    previous_y_min = dataset.observations[0]
    is_global = True
    previous_state = TrustRegion.State(search_space, eps, previous_y_min, is_global)

    query_point, current_state = tr.acquire(
        search_space, {OBJECTIVE: dataset}, {OBJECTIVE: QuadraticWithUnitVariance()}, previous_state
    )

    npt.assert_array_almost_equal(current_state.eps, previous_state.eps)
    assert current_state.is_global
    npt.assert_array_almost_equal(query_point, tf.constant([[0.0, 0.0]]), 5)
    npt.assert_array_almost_equal(current_state.acquisition_space.lower, lower_bound)
    npt.assert_array_almost_equal(current_state.acquisition_space.upper, upper_bound)


def test_trust_region_for_unsuccessful_global_to_local_trust_region_unchanged() -> None:
    tr = TrustRegion(NegativeLowerConfidenceBound(0).using(OBJECTIVE))
    dataset = Dataset(tf.constant([[0.1, 0.2], [-0.1, -0.2]]), tf.constant([[0.4], [0.5]]))
    lower_bound = tf.constant([-2.2, -1.0])
    upper_bound = tf.constant([1.3, 3.3])
    search_space = Box(lower_bound, upper_bound)

    eps = 0.5 * (search_space.upper - search_space.lower) / 10
    previous_y_min = dataset.observations[0]
    is_global = True
    acquisition_space = search_space
    previous_state = TrustRegion.State(acquisition_space, eps, previous_y_min, is_global)

    query_point, current_state = tr.acquire(
        search_space, {OBJECTIVE: dataset}, {OBJECTIVE: QuadraticWithUnitVariance()}, previous_state
    )

    npt.assert_array_almost_equal(current_state.eps, previous_state.eps)
    assert not current_state.is_global
    npt.assert_array_less(lower_bound, current_state.acquisition_space.lower)
    npt.assert_array_less(current_state.acquisition_space.upper, upper_bound)
    assert query_point[0] in current_state.acquisition_space


def test_trust_region_for_successful_local_to_global_trust_region_increased() -> None:
    tr = TrustRegion(NegativeLowerConfidenceBound(0).using(OBJECTIVE))
    dataset = Dataset(tf.constant([[0.1, 0.2], [-0.1, -0.2]]), tf.constant([[0.4], [0.3]]))
    lower_bound = tf.constant([-2.2, -1.0])
    upper_bound = tf.constant([1.3, 3.3])
    search_space = Box(lower_bound, upper_bound)

    eps = 0.5 * (search_space.upper - search_space.lower) / 10
    previous_y_min = dataset.observations[0]
    is_global = False
    acquisition_space = Box(dataset.query_points - eps, dataset.query_points + eps)
    previous_state = TrustRegion.State(acquisition_space, eps, previous_y_min, is_global)

    query_point, current_state = tr.acquire(
        search_space, {OBJECTIVE: dataset}, {OBJECTIVE: QuadraticWithUnitVariance()}, previous_state
    )

    npt.assert_array_less(previous_state.eps, current_state.eps)  # current TR larger than previous
    assert current_state.is_global
    npt.assert_array_almost_equal(current_state.acquisition_space.lower, lower_bound)
    npt.assert_array_almost_equal(current_state.acquisition_space.upper, upper_bound)


def test_trust_region_for_unsuccessful_local_to_global_trust_region_reduced() -> None:
    tr = TrustRegion(NegativeLowerConfidenceBound(0).using(OBJECTIVE))
    dataset = Dataset(tf.constant([[0.1, 0.2], [-0.1, -0.2]]), tf.constant([[0.4], [0.5]]))
    lower_bound = tf.constant([-2.2, -1.0])
    upper_bound = tf.constant([1.3, 3.3])
    search_space = Box(lower_bound, upper_bound)

    eps = 0.5 * (search_space.upper - search_space.lower) / 10
    previous_y_min = dataset.observations[0]
    is_global = False
    acquisition_space = Box(dataset.query_points - eps, dataset.query_points + eps)
    previous_state = TrustRegion.State(acquisition_space, eps, previous_y_min, is_global)

    query_point, current_state = tr.acquire(
        search_space, {OBJECTIVE: dataset}, {OBJECTIVE: QuadraticWithUnitVariance()}, previous_state
    )

    npt.assert_array_less(current_state.eps, previous_state.eps)  # current TR smaller than previous
    assert current_state.is_global
    npt.assert_array_almost_equal(current_state.acquisition_space.lower, lower_bound)


class _BatchModelMinusMeanMaximumSingleBuilder(BatchAcquisitionFunctionBuilder):
    def prepare_acquisition_function(
        self, dataset: Mapping[str, Dataset], model: Mapping[str, ProbabilisticModel]
    ) -> BatchAcquisitionFunction:
        return lambda at: -tf.reduce_max(model[OBJECTIVE].predict(at)[0], axis=-2)


<<<<<<< HEAD
def test_batch_acquisition_returns_batches_of_right_size() -> None:
    search_space = Box(tf.constant([-2.2, -1.0]), tf.constant([1.3, 3.3]))
    num_query_points = 3
    ego = BatchAcquisitionRule(
        num_query_points,
        _BatchModelMinusMeanMaximumSingleBuilder())
    dataset = Dataset(tf.zeros([0, 2]), tf.zeros([0, 1]))
    query_point, _ = ego.acquire(
        search_space, {OBJECTIVE: dataset}, {OBJECTIVE: QuadraticWithUnitVariance()}
    )
    assert query_point.shape == [num_query_points, 2]


def test_batch_acquisition_finds_minimum() -> None:
    search_space = Box(tf.constant([-2.2, -1.0]), tf.constant([1.3, 3.3]))
    expected_minimum = tf.constant([0., 0.])
    num_query_points = 4
    ego = BatchAcquisitionRule(
        num_query_points,
        _BatchModelMinusMeanMaximumSingleBuilder())
=======
@random_seed
def test_batch_acquisition_rule_acquire() -> None:
    search_space = Box(tf.constant([-2.2, -1.0]), tf.constant([1.3, 3.3]))
    num_query_points = 4
    ego = BatchAcquisitionRule(num_query_points, _BatchModelMinusMeanMaximumSingleBuilder())
>>>>>>> 54295160
    dataset = Dataset(tf.zeros([0, 2]), tf.zeros([0, 1]))
    query_point, _ = ego.acquire(
        search_space, {OBJECTIVE: dataset}, {OBJECTIVE: QuadraticWithUnitVariance()}
    )
<<<<<<< HEAD
    npt.assert_allclose(query_point, [[0., 0.]] * num_query_points, atol=1e-3)
=======

    npt.assert_allclose(query_point, [[0.0, 0.0]] * num_query_points, atol=1e-3)
>>>>>>> 54295160
<|MERGE_RESOLUTION|>--- conflicted
+++ resolved
@@ -203,41 +203,14 @@
         return lambda at: -tf.reduce_max(model[OBJECTIVE].predict(at)[0], axis=-2)
 
 
-<<<<<<< HEAD
-def test_batch_acquisition_returns_batches_of_right_size() -> None:
-    search_space = Box(tf.constant([-2.2, -1.0]), tf.constant([1.3, 3.3]))
-    num_query_points = 3
-    ego = BatchAcquisitionRule(
-        num_query_points,
-        _BatchModelMinusMeanMaximumSingleBuilder())
-    dataset = Dataset(tf.zeros([0, 2]), tf.zeros([0, 1]))
-    query_point, _ = ego.acquire(
-        search_space, {OBJECTIVE: dataset}, {OBJECTIVE: QuadraticWithUnitVariance()}
-    )
-    assert query_point.shape == [num_query_points, 2]
-
-
-def test_batch_acquisition_finds_minimum() -> None:
-    search_space = Box(tf.constant([-2.2, -1.0]), tf.constant([1.3, 3.3]))
-    expected_minimum = tf.constant([0., 0.])
-    num_query_points = 4
-    ego = BatchAcquisitionRule(
-        num_query_points,
-        _BatchModelMinusMeanMaximumSingleBuilder())
-=======
 @random_seed
 def test_batch_acquisition_rule_acquire() -> None:
     search_space = Box(tf.constant([-2.2, -1.0]), tf.constant([1.3, 3.3]))
     num_query_points = 4
     ego = BatchAcquisitionRule(num_query_points, _BatchModelMinusMeanMaximumSingleBuilder())
->>>>>>> 54295160
     dataset = Dataset(tf.zeros([0, 2]), tf.zeros([0, 1]))
     query_point, _ = ego.acquire(
         search_space, {OBJECTIVE: dataset}, {OBJECTIVE: QuadraticWithUnitVariance()}
     )
-<<<<<<< HEAD
-    npt.assert_allclose(query_point, [[0., 0.]] * num_query_points, atol=1e-3)
-=======
-
-    npt.assert_allclose(query_point, [[0.0, 0.0]] * num_query_points, atol=1e-3)
->>>>>>> 54295160
+
+    npt.assert_allclose(query_point, [[0.0, 0.0]] * num_query_points, atol=1e-3)